require 'autobuild/test'

describe Autobuild::SVN do
    attr_reader :svnrepo, :svnroot, :pkg_svn

    before do
        untar('svnroot.tar')
        @svnrepo = File.join(tempdir, 'svnroot')
        @svnroot = "file://#{svnrepo}/svn"
        @pkg_svn = Autobuild::Package.new 'svn'
        pkg_svn.srcdir = File.join(tempdir, 'svn')
    end

    describe "checkout" do
        it "checks out the repository if the working copy does not exist" do
            importer = Autobuild.svn(svnroot)
            importer.import(pkg_svn)
            assert File.exist?(File.join(pkg_svn.srcdir, 'test'))
        end

        it "fails if the repository does not exist" do
            importer = Autobuild.svn("file:///does/not/exist")
            assert_raises(Autobuild::SubcommandFailed) { importer.import(pkg_svn) }
        end

        it "checks out a specific revision" do
            importer = Autobuild.svn(svnroot, revision: 1)
            importer.import(pkg_svn)
            assert_equal 1, importer.svn_revision(pkg_svn)
        end
    end

    describe "update" do
        it "fails with SubcommandFailed if the repository does not exist" do
            importer = Autobuild.svn(svnroot)
            importer.import(pkg_svn)
            FileUtils.rm_rf svnrepo
            assert_raises(Autobuild::SubcommandFailed) { importer.import(pkg_svn) }
        end

        it "fails if the working copy is not a svn working copy" do
            importer = Autobuild.svn(svnroot)
            FileUtils.mkdir_p pkg_svn.srcdir
            assert_raises(Autobuild::SubcommandFailed) { importer.import(pkg_svn) }
        end

        it "updates the working copy" do
            importer = Autobuild.svn(svnroot, revision: 1)
            importer.import(pkg_svn)
            importer.relocate(importer.svnroot, revision: nil)
            importer.import(pkg_svn)
            assert_equal 3, importer.svn_revision(pkg_svn)
        end

        it "updates if the target revision is not present even if reset is false" do
            importer = Autobuild.svn(svnroot, revision: 1)
            importer.import(pkg_svn)
            importer.relocate(importer.svnroot, revision: 2)
            importer.import(pkg_svn, reset: false)
            assert_equal 2, importer.svn_revision(pkg_svn)
        end

        it "does nothing if the target revision is present and reset is false" do
            importer = Autobuild.svn(svnroot, revision: 2)
            importer.import(pkg_svn)
            importer.relocate(importer.svnroot, revision: 1)
            importer.import(pkg_svn, reset: false)
            assert_equal 2, importer.svn_revision(pkg_svn)
        end

        it "resets to the specified revision if reset is true" do
            importer = Autobuild.svn(svnroot, revision: 2)
            importer.import(pkg_svn)
            importer.relocate(importer.svnroot, revision: 1)
            importer.import(pkg_svn, reset: true)
            assert_equal 1, importer.svn_revision(pkg_svn)
        end

        it "fails if the svnroot is not the same than the WC's svnroot" do
            importer = Autobuild.svn(svnroot, revision: 1)
            importer.import(pkg_svn)
            FileUtils.mv svnrepo, "#{svnrepo}.2"
            importer = Autobuild.svn("file://#{svnrepo}.2/svn")
            assert_raises(Autobuild::ConfigException) { importer.import(pkg_svn) }
        end
    end

    describe "svn_revision" do
        it "returns the current checkout revision" do
            importer = Autobuild.svn(svnroot, revision: 2)
            importer.import(pkg_svn)
            assert_equal 2, importer.svn_revision(pkg_svn)
        end
    end

    describe "status" do
        it "lists the log entries that are on the remote but not locally" do
            importer = Autobuild.svn(svnroot, revision: 1)
            importer.import(pkg_svn)
            importer.relocate(importer.svnroot, revision: nil)
            status = importer.status(pkg_svn)
            assert_equal 2, status.remote_commits.size
            assert(/second revision/ === status.remote_commits[0], status.remote_commits[0])
        end

        it "indicates if there are no local modifications" do
            importer = Autobuild.svn(svnroot, revision: 1)
            importer.import(pkg_svn)
            assert !importer.status(pkg_svn).uncommitted_code
        end

        it "indicates if there are modified files" do
            importer = Autobuild.svn(svnroot)
            importer.import(pkg_svn)
            File.open(File.join(pkg_svn.srcdir, "test"), 'a') do |io|
                io.puts "newline"
            end
            assert importer.status(pkg_svn).uncommitted_code
        end

        it "indicates if there are added files" do
            importer = Autobuild.svn(svnroot)
            importer.import(pkg_svn)
            FileUtils.touch File.join(pkg_svn.srcdir, "test3")
            importer.run_svn(pkg_svn, "add", "test3")
            assert importer.status(pkg_svn).uncommitted_code
        end

        it "indicates if there are removed files" do
            importer = Autobuild.svn(svnroot)
            importer.import(pkg_svn)
            importer.run_svn(pkg_svn, "rm", "test")
            assert importer.status(pkg_svn).uncommitted_code
        end

        it "indicates if there are moved files" do
            importer = Autobuild.svn(svnroot)
            importer.import(pkg_svn)
            importer.run_svn(pkg_svn, "mv", "test", 'test3')
            assert importer.status(pkg_svn).uncommitted_code
        end
    end
<<<<<<< HEAD
end
=======

    describe "fingerprint generation" do
        before do
            current_revision = '2'
            @importer = Autobuild.svn(svnroot, revision: current_revision)
            expected_source_string = "Revision: "+current_revision+"\nURL: "+svnroot
            @expected_vcs_fingerprint = Digest::SHA1.hexdigest(expected_source_string)
            @importer.import(pkg_svn)
        end
        it "returns the expected value" do
            assert_equal @expected_vcs_fingerprint, @importer.fingerprint(pkg_svn)
        end
        it "computes also the patches' fingerprint" do
            test_patches = [['/path/to/patch', 1, 'source_test'],['other/path', 2, 'source2_test']]
            # we expect paths will be ignored and the patches array to be
            # flatenned into a string
            expected_patch_fingerprint = Digest::SHA1.hexdigest('1source_test2source2_test')
            flexmock(@importer).
                should_receive(:currently_applied_patches).
                and_return(test_patches)
            flexmock(@importer).
                should_receive(:patches).
                and_return(test_patches)
            
            expected_fingerprint = Digest::SHA1.hexdigest(@expected_vcs_fingerprint + 
                expected_patch_fingerprint)

            assert_equal expected_fingerprint, @importer.fingerprint(pkg_svn)
        end
    end

end
 
>>>>>>> b97cea68
<|MERGE_RESOLUTION|>--- conflicted
+++ resolved
@@ -140,9 +140,6 @@
             assert importer.status(pkg_svn).uncommitted_code
         end
     end
-<<<<<<< HEAD
-end
-=======
 
     describe "fingerprint generation" do
         before do
@@ -174,6 +171,4 @@
         end
     end
 
-end
- 
->>>>>>> b97cea68
+end