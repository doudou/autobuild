--- conflicted
+++ resolved
@@ -179,7 +179,6 @@
             @interactive
         end
 
-<<<<<<< HEAD
         # Changes whether this importer is interactive or not
         attr_writer :interactive
 
@@ -191,45 +190,34 @@
         def retry_count
             @options[:retry_count] || 0
         end
-=======
-    # Returns a unique hash representing the state of the imported package
-    # as a whole unit, including its dependencies and patches
-    def fingerprint(package)
-        vcs_fingerprint_string = vcs_fingerprint(package)
-        return unless vcs_fingerprint_string
-
-        patches_fingerprint_string = patches_fingerprint(package)
-        if patches_fingerprint_string
-            Digest::SHA1.hexdigest(vcs_fingerprint_string + patches_fingerprint_string)
-        elsif patches.empty?
-            vcs_fingerprint_string
-        end
-    end
-
-    # basic fingerprint of the package and its dependencies
-    def vcs_fingerprint(package)
-        #each importer type should implement its own 
-        Autoproj.warn "Fingerprint in #{package.name} has not been implemented for this type of packages, results should be discarded"
-        return nil
-    end
-
-    # fingerprint for patches associated to this package
-    def patches_fingerprint(package)
-        cur_patches = currently_applied_patches(package)
-        cur_patches.map(&:shift) #leave only level and source information
-        Digest::SHA1.hexdigest(cur_patches.sort.flatten.join("")) if !patches.empty? && cur_patches
-    end
-
-    def patches
-        patches =
-            if @options[:patches].respond_to?(:to_ary)
-                @options[:patches]
-            elsif !@options[:patches]
-                []
-            else
-                [[@options[:patches], 0]]
-            end
->>>>>>> b97cea68
+
+        # Returns a unique hash representing the state of the imported package
+        # as a whole unit, including its dependencies and patches
+        def fingerprint(package)
+            vcs_fingerprint_string = vcs_fingerprint(package)
+            return unless vcs_fingerprint_string
+
+            patches_fingerprint_string = patches_fingerprint(package)
+            if patches_fingerprint_string
+                Digest::SHA1.hexdigest(vcs_fingerprint_string + patches_fingerprint_string)
+            elsif patches.empty?
+                vcs_fingerprint_string
+            end
+        end
+
+        # basic fingerprint of the package and its dependencies
+        def vcs_fingerprint(package)
+            #each importer type should implement its own 
+            Autoproj.warn "Fingerprint in #{package.name} has not been implemented for this type of packages, results should be discarded"
+            return nil
+        end
+
+        # fingerprint for patches associated to this package
+        def patches_fingerprint(package)
+            cur_patches = currently_applied_patches(package)
+            cur_patches.map(&:shift) #leave only level and source information
+            Digest::SHA1.hexdigest(cur_patches.sort.flatten.join("")) if !patches.empty? && cur_patches
+        end
 
         # Sets the number of times update / checkout should be retried before giving
         # up. 0 (the default) disables retrying.
